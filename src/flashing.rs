//! Chip flashing routine
use std::time::Duration;

use anyhow::{Ok, Result};
use indicatif::ProgressBar;
use scroll::{Pread, Pwrite, LE};

use crate::{
    constants::{CFG_MASK_ALL, CFG_MASK_RDPR_USER_DATA_WPR},
    device::{parse_number, ChipDB},
    transport::{SerialTransport, UsbTransport},
    Chip, Command, Transport, Baudrate
};

pub struct Flashing<'a> {
    transport: Box<dyn Transport + 'a>,
    pub chip: Chip,
    /// Chip unique identifier
    chip_uid: Vec<u8>,
    // BTVER
    bootloader_version: [u8; 4],
    code_flash_protected: bool,
}

impl<'a> Flashing<'a> {
    pub fn get_chip(transport: &mut impl Transport) -> Result<Chip> {
        let identify = Command::identify(0, 0);
        let resp = transport.transfer(identify)?;

        let chip_db = ChipDB::load()?;
        let chip = chip_db.find_chip(resp.payload()[0], resp.payload()[1])?;

        Ok(chip)
    }

    pub fn new_from_transport(mut transport: impl Transport + 'a) -> Result<Self> {
        let identify = Command::identify(0, 0);
        let resp = transport.transfer(identify)?;
        anyhow::ensure!(resp.is_ok(), "idenfity chip failed");

        let chip = Flashing::get_chip(&mut transport)?;
        log::debug!("found chip: {}", chip);

        let read_conf = Command::read_config(CFG_MASK_ALL);
        let resp = transport.transfer(read_conf)?;
        anyhow::ensure!(resp.is_ok(), "read_config failed");

        log::debug!("read_config: {}", hex::encode(&resp.payload()[2..]));
        let code_flash_protected = chip.support_code_flash_protect() && resp.payload()[2] != 0xa5;
        let mut btver = [0u8; 4];
        btver.copy_from_slice(&resp.payload()[14..18]);

        if chip.support_code_flash_protect()
            && resp.payload()[2 + 8..2 + 8 + 4] != [0xff, 0xff, 0xff, 0xff]
        {
            log::warn!(
                "WRP register: {}",
                hex::encode(&resp.payload()[2 + 8..2 + 8 + 4])
            );
        }

        // NOTE: just read all remain bytes as chip_uid
        let chip_uid = resp.payload()[18..].to_vec();

        let f = Flashing {
            transport: Box::new(transport),
            chip,
            chip_uid,
            bootloader_version: btver,
            code_flash_protected,
        };
        f.check_chip_uid()?;
        Ok(f)
    }

<<<<<<< HEAD
    pub fn new_from_serial(port: &str, baudrate: u32) -> Result<Self> {
        let mut transport = SerialTransport::open(port)?;
        if !transport.is_default_baudrate(baudrate) {
            let set_baud = Command::set_baud(baudrate);
            let resp = transport.transfer(set_baud)?;
            anyhow::ensure!(resp.is_ok(), "set_baud failed");
            if resp.payload() == [0xfe, 0x00] {
                log::info!("Custom baud rate not supported by the current chip");
            } else {
                transport.set_baudrate(baudrate)?;
            }
        }
        Self::new_from_transport(transport)
    }
=======
    pub fn new_from_serial(port: Option<&str>, baudrate: Option<Baudrate>) -> Result<Self> {
        let baudrate = baudrate.unwrap_or_default();
>>>>>>> 0a95985e

        let transport = match port {
            Some(port) => SerialTransport::open(port, baudrate)?,
            None => SerialTransport::open_any(baudrate)?,
        };

        Self::new_from_transport(transport)
    }

    pub fn new_from_usb(device: Option<usize>) -> Result<Self> {
        let transport = match device {
            Some(device) => UsbTransport::open_nth(device)?,
            None => UsbTransport::open_any()?,
        };

        Self::new_from_transport(transport)
    }

    /// Reidentify chip using correct chip uid
    pub fn reidenfity(&mut self) -> Result<()> {
        let identify = Command::identify(self.chip.chip_id, self.chip.device_type);
        let resp = self.transport.transfer(identify)?;

        anyhow::ensure!(resp.payload()[0] == self.chip.chip_id, "chip id mismatch");
        anyhow::ensure!(
            resp.payload()[1] == self.chip.device_type,
            "device type mismatch"
        );

        let read_conf = Command::read_config(CFG_MASK_ALL);
        let _ = self.transport.transfer(read_conf)?;

        Ok(())
    }

    pub fn check_chip_name(&self, name: &str) -> Result<()> {
        if !self.chip.name.starts_with(name) {
            anyhow::bail!(
                "chip name mismatch: has {}, provided {}",
                self.chip.name,
                name
            );
        }
        Ok(())
    }

    pub fn dump_info(&mut self) -> Result<()> {
        if self.chip.eeprom_size > 0 {
            if self.chip.eeprom_size % 1024 != 0 {
                log::info!(
                    "Chip: {} (Code Flash: {}KiB, Data EEPROM: {} Bytes)",
                    self.chip,
                    self.chip.flash_size / 1024,
                    self.chip.eeprom_size
                );
            } else {
                log::info!(
                    "Chip: {} (Code Flash: {}KiB, Data EEPROM: {}KiB)",
                    self.chip,
                    self.chip.flash_size / 1024,
                    self.chip.eeprom_size / 1024
                );
            }
        } else {
            log::info!(
                "Chip: {} (Code Flash: {}KiB)",
                self.chip,
                self.chip.flash_size / 1024,
            );
        }
        log::info!(
            "Chip UID: {}",
            self.chip_uid
                .iter()
                .map(|x| format!("{:02X}", x))
                .collect::<Vec<_>>()
                .join("-")
        );
        log::info!(
            "BTVER(bootloader ver): {:x}{:x}.{:x}{:x}",
            self.bootloader_version[0],
            self.bootloader_version[1],
            self.bootloader_version[2],
            self.bootloader_version[3]
        );

        if self.chip.support_code_flash_protect() {
            log::info!("Code Flash protected: {}", self.code_flash_protected);
        }
        self.dump_config()?;

        Ok(())
    }

    /// Unprotect code flash.
    pub fn unprotect(&mut self, force: bool) -> Result<()> {
        if !force && !self.code_flash_protected {
            return Ok(());
        }
        let read_conf = Command::read_config(CFG_MASK_RDPR_USER_DATA_WPR);
        let resp = self.transport.transfer(read_conf)?;
        anyhow::ensure!(resp.is_ok(), "read_config failed");

        let mut config = resp.payload()[2..14].to_vec(); // 4 x u32
        config[0] = 0xa5; // code flash unprotected
        config[1] = 0x5a;

        // WPR register
        config[8..12].copy_from_slice(&[0xff; 4]);

        let write_conf = Command::write_config(CFG_MASK_RDPR_USER_DATA_WPR, config);
        let resp = self.transport.transfer(write_conf)?;
        anyhow::ensure!(resp.is_ok(), "write_config failed");

        log::info!("Code Flash unprotected");
        self.reset()?;
        Ok(())
    }

    pub fn reset(&mut self) -> Result<()> {
        let isp_end = Command::isp_end(1);
        let resp = self.transport.transfer(isp_end)?;
        anyhow::ensure!(resp.is_ok(), "isp_end failed");

        log::info!("Device reset");
        Ok(())
    }

    // unprotect -> erase -> flash -> verify -> reset
    /// Program the code flash.
    pub fn flash(&mut self, raw: &[u8]) -> Result<()> {
        let key = self.xor_key();
        let key_checksum = key.iter().fold(0_u8, |acc, &x| acc.overflowing_add(x).0);

        // NOTE: use all-zero key seed for now.
        let isp_key = Command::isp_key(vec![0; 0x1e]);
        let resp = self.transport.transfer(isp_key)?;
        anyhow::ensure!(resp.is_ok(), "isp_key failed");
        anyhow::ensure!(resp.payload()[0] == key_checksum, "isp_key checksum failed");

        const CHUNK: usize = 56;
        let mut address = 0x0;

        let bar = ProgressBar::new(raw.len() as _);
        for ch in raw.chunks(CHUNK) {
            self.flash_chunk(address, ch, key)?;
            address += ch.len() as u32;
            bar.inc(ch.len() as _);
        }
        // NOTE: require a write action of empty data for success flashing
        self.flash_chunk(address, &[], key)?;
        bar.finish();

        log::info!("Code flash {} bytes written", address);

        Ok(())
    }

    pub fn write_eeprom(&mut self, raw: &[u8]) -> Result<()> {
        let key = self.xor_key();
        // let key_checksum = key.iter().fold(0_u8, |acc, &x| acc.overflowing_add(x).0);

        // NOTE: use all-zero key seed for now.
        let isp_key = Command::isp_key(vec![0; 0x1e]);
        let resp = self.transport.transfer(isp_key)?;
        anyhow::ensure!(resp.is_ok(), "isp_key failed");
        // anyhow::ensure!(resp.payload()[0] == key_checksum, "isp_key checksum failed");

        const CHUNK: usize = 56;
        let mut address = 0x0;

        let bar = ProgressBar::new(raw.len() as _);
        for ch in raw.chunks(CHUNK) {
            self.write_data_chunk(address, ch, key)?;
            address += ch.len() as u32;
            bar.inc(ch.len() as _);
        }
        // NOTE: require a write action of empty data for success flashing
        self.flash_chunk(address, &[], key)?;
        bar.finish();

        Ok(())
    }

    pub fn verify(&mut self, raw: &[u8]) -> Result<()> {
        let key = self.xor_key();
        let key_checksum = key.iter().fold(0_u8, |acc, &x| acc.overflowing_add(x).0);
        // NOTE: use all-zero key seed for now.
        let isp_key = Command::isp_key(vec![0; 0x1e]);
        let resp = self.transport.transfer(isp_key)?;
        anyhow::ensure!(resp.is_ok(), "isp_key failed");
        anyhow::ensure!(resp.payload()[0] == key_checksum, "isp_key checksum failed");

        const CHUNK: usize = 56;
        let mut address = 0x0;
        let bar = ProgressBar::new(raw.len() as _);
        for ch in raw.chunks(CHUNK) {
            self.verify_chunk(address, ch, key)?;
            address += ch.len() as u32;
            bar.inc(ch.len() as _);
        }
        bar.finish();

        Ok(())
    }

    pub fn reset_config(&mut self) -> Result<()> {
        let read_conf = Command::read_config(CFG_MASK_RDPR_USER_DATA_WPR);
        let resp = self.transport.transfer(read_conf)?;
        anyhow::ensure!(resp.is_ok(), "read_config failed");

        let mut raw = resp.payload()[2..].to_vec();

        log::info!("Current config registers: {}", hex::encode(&raw));

        for reg_desc in &self.chip.config_registers {
            if let Some(reset) = reg_desc.reset {
                raw.pwrite_with(reset, reg_desc.offset, scroll::LE)?;
            }
        }

        log::info!("Reset config registers:   {}", hex::encode(&raw));
        let write_conf = Command::write_config(CFG_MASK_RDPR_USER_DATA_WPR, raw);
        let resp = self.transport.transfer(write_conf)?;
        anyhow::ensure!(resp.is_ok(), "write_config failed");

        // read back
        let read_conf = Command::read_config(CFG_MASK_RDPR_USER_DATA_WPR);
        let resp = self.transport.transfer(read_conf)?;
        anyhow::ensure!(resp.is_ok(), "read_config failed");

        Ok(())
    }

    /// Dump EEPROM, i.e. data flash.
    pub fn dump_eeprom(&mut self) -> Result<Vec<u8>> {
        const CHUNK: usize = 0x3a;

        if self.chip.eeprom_size == 0 {
            anyhow::bail!("Chip does not support EEPROM");
        }
        let bar = ProgressBar::new(self.chip.eeprom_size as _);

        let mut ret: Vec<u8> = Vec::with_capacity(self.chip.eeprom_size as _);
        let mut address = 0x0;
        while address < self.chip.eeprom_size as u32 {
            let chunk_size = u16::min(CHUNK as u16, self.chip.eeprom_size as u16 - address as u16);

            let cmd = Command::data_read(address, chunk_size);
            let resp = self.transport.transfer(cmd)?;
            anyhow::ensure!(resp.is_ok(), "data_read failed");

            anyhow::ensure!(
                resp.payload()[2..].len() == chunk_size as usize,
                "data_read length mismatch"
            );
            if resp.payload()[2..] == [0xfe, 0x00] {
                anyhow::bail!("EEPROM read failed, required chunk size cannot be satisfied");
            }
            ret.extend_from_slice(&resp.payload()[2..]);
            address += chunk_size as u32;

            bar.inc(chunk_size as _);
            if chunk_size < CHUNK as u16 {
                bar.finish();
                break;
            }
        }
        anyhow::ensure!(
            ret.len() == self.chip.eeprom_size as _,
            "EEPROM size mismatch, expected {}, got {}",
            self.chip.eeprom_size,
            ret.len()
        );
        Ok(ret)
    }

    fn flash_chunk(&mut self, address: u32, raw: &[u8], key: [u8; 8]) -> Result<()> {
        let xored = raw.iter().enumerate().map(|(i, x)| x ^ key[i % 8]);
        let padding = rand::random();
        let cmd = Command::program(address, padding, xored.collect());
        let resp = self
            .transport
            .transfer_with_wait(cmd, Duration::from_millis(300))?;
        anyhow::ensure!(resp.is_ok(), "program 0x{:08x} failed", address);
        Ok(())
    }

    fn write_data_chunk(&mut self, address: u32, raw: &[u8], key: [u8; 8]) -> Result<()> {
        let xored = raw.iter().enumerate().map(|(i, x)| x ^ key[i % 8]);
        let padding = rand::random();
        let cmd = Command::data_program(address, padding, xored.collect());
        // NOTE: EEPROM write might be slow. Use 5ms timeout.
        let resp = self
            .transport
            .transfer_with_wait(cmd, Duration::from_millis(5))?;
        anyhow::ensure!(resp.is_ok(), "program data 0x{:08x} failed", address);
        Ok(())
    }

    fn verify_chunk(&mut self, address: u32, raw: &[u8], key: [u8; 8]) -> Result<()> {
        let xored = raw.iter().enumerate().map(|(i, x)| x ^ key[i % 8]);
        let padding = rand::random();
        let cmd = Command::verify(address, padding, xored.collect());
        let resp = self.transport.transfer(cmd)?;
        anyhow::ensure!(resp.is_ok(), "verify response failed");
        anyhow::ensure!(resp.payload()[0] == 0x00, "Verify failed, mismatch");
        Ok(())
    }

    pub fn erase_code(&mut self, mut sectors: u32) -> Result<()> {
        let min_sectors = self.chip.min_erase_sector_number();
        if sectors < min_sectors {
            sectors = min_sectors;
            log::warn!(
                "erase_code: set min number of erased sectors to {}",
                sectors
            );
        }
        let erase = Command::erase(sectors);
        let resp = self
            .transport
            .transfer_with_wait(erase, Duration::from_millis(5000))?;
        anyhow::ensure!(resp.is_ok(), "erase failed");

        log::info!("Erased {} code flash sectors", sectors);
        Ok(())
    }

    pub fn erase_data(&mut self) -> Result<()> {
        if self.chip.eeprom_size == 0 {
            anyhow::bail!("chip doesn't support data EEPROM");
        }
        let sectors = (self.chip.eeprom_size / 1024).max(1) as u16;
        let erase = Command::data_erase(sectors as _);
        let resp = self
            .transport
            .transfer_with_wait(erase, Duration::from_millis(1000))?;
        anyhow::ensure!(resp.is_ok(), "erase_data failed");

        log::info!("Erased {} data flash sectors", sectors);
        Ok(())
    }

    pub fn dump_config(&mut self) -> Result<()> {
        // CH32X03x chips do not support bit mask read
        // let read_conf = Command::read_config(CFG_MASK_RDPR_USER_DATA_WPR);
        let read_conf = Command::read_config(CFG_MASK_ALL);
        let resp = self.transport.transfer(read_conf)?;
        anyhow::ensure!(resp.is_ok(), "read_config failed");

        let raw = &resp.payload()[2..];
        log::info!("Current config registers: {}", hex::encode(&raw));

        for reg_def in &self.chip.config_registers {
            let n = raw.pread_with::<u32>(reg_def.offset, LE)?;
            println!("{}: 0x{:08X}", reg_def.name, n);

            for (val, expain) in &reg_def.explaination {
                if val == "_" || Some(n) == parse_number(val) {
                    println!("  `- {}", expain);
                    break;
                }
            }

            // byte fields
            for field_def in &reg_def.fields {
                let bit_width = (field_def.bit_range[0] - field_def.bit_range[1]) as u32 + 1;
                let b = (n >> field_def.bit_range[1]) & (2_u32.pow(bit_width) - 1);
                println!(
                    "  {:<7} {} 0x{:X} (0b{:b})",
                    format!("[{:}:{:}]", field_def.bit_range[0], field_def.bit_range[1]),
                    field_def.name,
                    b,
                    b
                );
                for (val, expain) in &field_def.explaination {
                    if val == "_" || Some(b) == parse_number(val) {
                        println!("    `- {}", expain);
                        break;
                    }
                }
            }
        }

        Ok(())
    }

    // NOTE: XOR key for all-zero key seed
    fn xor_key(&self) -> [u8; 8] {
        let checksum = self
            .chip_uid()
            .iter()
            .fold(0_u8, |acc, &x| acc.overflowing_add(x).0);
        let mut key = [checksum; 8];
        key.last_mut()
            .map(|x| *x = x.overflowing_add(self.chip.chip_id).0);
        key
    }

    pub fn chip_uid(&self) -> &[u8] {
        let uid_size = self.chip.uid_size();
        //if self.bootloader_version < [0, 2, 4, 0] {
        //    uid_size = 4
        //}
        &self.chip_uid[..uid_size]
    }

    fn check_chip_uid(&self) -> Result<()> {
        if self.chip.uid_size() == 8 {
            let raw = self.chip_uid();
            let checked = raw
                .pread_with::<u16>(0, LE)?
                .overflowing_add(raw.pread_with::<u16>(2, LE)?)
                .0
                .overflowing_add(raw.pread_with::<u16>(4, LE)?)
                .0
                == raw.pread_with::<u16>(6, LE)?;
            anyhow::ensure!(checked, "Chip UID checksum failed!");
        }
        Ok(())
    }
}<|MERGE_RESOLUTION|>--- conflicted
+++ resolved
@@ -72,26 +72,9 @@
         f.check_chip_uid()?;
         Ok(f)
     }
-
-<<<<<<< HEAD
-    pub fn new_from_serial(port: &str, baudrate: u32) -> Result<Self> {
-        let mut transport = SerialTransport::open(port)?;
-        if !transport.is_default_baudrate(baudrate) {
-            let set_baud = Command::set_baud(baudrate);
-            let resp = transport.transfer(set_baud)?;
-            anyhow::ensure!(resp.is_ok(), "set_baud failed");
-            if resp.payload() == [0xfe, 0x00] {
-                log::info!("Custom baud rate not supported by the current chip");
-            } else {
-                transport.set_baudrate(baudrate)?;
-            }
-        }
-        Self::new_from_transport(transport)
-    }
-=======
+  
     pub fn new_from_serial(port: Option<&str>, baudrate: Option<Baudrate>) -> Result<Self> {
         let baudrate = baudrate.unwrap_or_default();
->>>>>>> 0a95985e
 
         let transport = match port {
             Some(port) => SerialTransport::open(port, baudrate)?,
